import { ObjectId } from 'mongodb';

// Payment Method Types
export type PaymentMethodType = 'fiat' | 'crypto' | 'stellar';

// Fiat Payment Subtypes
export type FiatPaymentSubtype = 'bank' | 'mpesa_paybill' | 'mpesa_till';

// Fiat Payment Method Details
export interface FiatPaymentDetails {
  subtype: FiatPaymentSubtype;
  // Bank details (for bank subtype)
  bankName?: string;
  swiftCode?: string;
  bankCode?: string;
  branchCode?: string;
  accountName?: string;
  accountNumber?: string;
  branchAddress?: string;
  accountType?: 'checking' | 'savings' | 'business';
  // M-Pesa Paybill details (for mpesa_paybill subtype)
  paybillNumber?: string;
  mpesaAccountNumber?: string;
  // M-Pesa Till details (for mpesa_till subtype)
  tillNumber?: string;
  // Common fields
  businessName?: string;
  currency: string; // e.g., "USD", "EUR", "GBP", "KES"
  country: string;
}

// Crypto Payment Method Details
export interface CryptoPaymentDetails {
  address: string;
  network: string; // e.g., "Ethereum", "Bitcoin", "Polygon"
  currency: string; // e.g., "ETH", "BTC", "USDC"
  label?: string; // Optional label for the wallet
  isDefault?: boolean;
}

<<<<<<< HEAD
// Stellar Payment Method Details
export interface StellarPaymentDetails {
  publicKey: string;
  currency: string; // e.g., "XLM", "USDC"
  assetType: 'native' | 'credit_alphanum4' | 'credit_alphanum12';
  assetCode?: string; // For non-native assets
  assetIssuer?: string; // For non-native assets
  isDefault?: boolean;
}
=======
>>>>>>> dd0504fb

// Base Payment Method Interface
export interface PaymentMethod {
  _id?: ObjectId;
  name: string; // User-friendly name like "Main Bank Account" or "Ethereum Wallet"
  type: PaymentMethodType;
  isDefault: boolean;
  isActive: boolean;
  
  // Fiat, Crypto, or Stellar specific details
  fiatDetails?: FiatPaymentDetails;
  cryptoDetails?: CryptoPaymentDetails;
  stellarDetails?: StellarPaymentDetails;
  
  // Metadata
  description?: string;
  tags?: string[]; // For categorization like "primary", "backup", "international"
  
  // Ownership
  organizationId?: ObjectId; // For organization payment methods
  userId?: ObjectId; // For individual user payment methods
  
  // Timestamps
  createdAt: Date;
  updatedAt: Date;
}

// Input interfaces for creating/updating payment methods
export interface CreateFiatPaymentMethodInput {
  name: string;
  subtype: FiatPaymentSubtype;
  // Bank details (for bank subtype)
  bankName?: string;
  swiftCode?: string;
  bankCode?: string;
  branchCode?: string;
  accountName?: string;
  accountNumber?: string;
  branchAddress?: string;
  accountType?: 'checking' | 'savings' | 'business';
  // M-Pesa Paybill details (for mpesa_paybill subtype)
  paybillNumber?: string;
  mpesaAccountNumber?: string;
  // M-Pesa Till details (for mpesa_till subtype)
  tillNumber?: string;
  // Common fields
  businessName?: string;
  currency: string;
  country: string;
  isDefault?: boolean;
  description?: string;
  tags?: string[];
}

export interface CreateCryptoPaymentMethodInput {
  name: string;
  address: string;
  network: string;
  currency: string;
  label?: string;
  isDefault?: boolean;
  description?: string;
  tags?: string[];
}


export interface CreatePaymentMethodInput {
  name: string;
  type: PaymentMethodType;
  isDefault?: boolean;
  description?: string;
  tags?: string[];
  fiatDetails?: CreateFiatPaymentMethodInput;
  cryptoDetails?: CreateCryptoPaymentMethodInput;
}

export interface UpdatePaymentMethodInput {
  name?: string;
  isDefault?: boolean;
  isActive?: boolean;
  description?: string;
  tags?: string[];
  fiatDetails?: Partial<FiatPaymentDetails>;
  cryptoDetails?: Partial<CryptoPaymentDetails>;
}

// Payment Method Settings for Organizations/Users
export interface PaymentMethodSettings {
  defaultFiatMethod?: ObjectId;
  defaultCryptoMethod?: ObjectId;
  autoSelectPaymentMethod: boolean; // Auto-select based on invoice currency
  allowMultipleMethods: boolean; // Allow multiple payment methods per invoice
  supportedCurrencies: string[]; // Supported currencies for this entity
  supportedNetworks: string[]; // Supported crypto networks
}

// Payment Method Validation
export interface PaymentMethodValidation {
  isValid: boolean;
  errors: string[];
  warnings: string[];
}

// Payment Method Statistics
export interface PaymentMethodStats {
  totalMethods: number;
  fiatMethods: number;
  cryptoMethods: number;
  activeMethods: number;
  defaultMethods: {
    fiat?: ObjectId;
    crypto?: ObjectId;
  };
} <|MERGE_RESOLUTION|>--- conflicted
+++ resolved
@@ -38,7 +38,6 @@
   isDefault?: boolean;
 }
 
-<<<<<<< HEAD
 // Stellar Payment Method Details
 export interface StellarPaymentDetails {
   publicKey: string;
@@ -48,8 +47,6 @@
   assetIssuer?: string; // For non-native assets
   isDefault?: boolean;
 }
-=======
->>>>>>> dd0504fb
 
 // Base Payment Method Interface
 export interface PaymentMethod {
