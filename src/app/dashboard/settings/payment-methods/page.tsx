'use client';

import { useState, useEffect } from 'react';
import { motion } from 'framer-motion';
import { useSession } from 'next-auth/react';
import { 
  Plus, 
  CreditCard, 
  Wallet, 
  Edit3, 
  Trash2, 
  Star,
  Eye,
  EyeOff,
  LayoutDashboard,
<<<<<<< HEAD
  AlertCircle
=======
  Smartphone
>>>>>>> dd0504fb
} from 'lucide-react';
import Link from 'next/link';
import BankSelector from '@/components/BankSelector';
import { Bank } from '@/data';
import { checkWalletStatus } from '../../../../lib/wallet';

interface PaymentMethod {
  _id?: string;
  name: string;
  type: 'fiat' | 'crypto' | 'stellar';
  isDefault: boolean;
  isActive: boolean;
  fiatDetails?: {
    subtype: 'bank' | 'mpesa_paybill' | 'mpesa_till';
    // Bank details
    bankName?: string;
    swiftCode?: string;
    bankCode?: string;
    branchCode?: string;
    accountName?: string;
    accountNumber?: string;
    branchAddress?: string;
    accountType?: string;
    // M-Pesa details
    paybillNumber?: string;
    mpesaAccountNumber?: string;
    tillNumber?: string;
    businessName?: string;
    currency: string;
    country: string;
  };
  cryptoDetails?: {
    address: string;
    network: string;
    currency: string;
  };
  stellarDetails?: {
    publicKey: string;
    currency: string;
    assetType: 'native' | 'credit_alphanum4' | 'credit_alphanum12';
    assetCode?: string;
    assetIssuer?: string;
  };
}

export default function PaymentMethodsPage() {
  const { data: session } = useSession();
  const [paymentMethods, setPaymentMethods] = useState<PaymentMethod[]>([]);
  const [loading, setLoading] = useState(true);
  const [showSensitiveData, setShowSensitiveData] = useState<Record<string, boolean>>({});
  const [showAddModal, setShowAddModal] = useState(false);
  const [walletStatus, setWalletStatus] = useState<{ isActivated: boolean; status: string } | null>(null);
  const [newPaymentMethod, setNewPaymentMethod] = useState({
    name: '',
<<<<<<< HEAD
    type: 'fiat' as 'fiat' | 'crypto' | 'stellar',
=======
    type: 'fiat' as 'fiat' | 'crypto',
    subtype: 'bank' as 'bank' | 'mpesa_paybill' | 'mpesa_till',
    // Bank fields
>>>>>>> dd0504fb
    bankName: '',
    swiftCode: '',
    bankCode: '',
    branchCode: '',
    accountName: '',
    accountNumber: '',
    branchAddress: '',
    accountType: 'checking' as 'checking' | 'savings' | 'business',
    // M-Pesa fields
    paybillNumber: '',
    mpesaAccountNumber: '',
    tillNumber: '',
    businessName: '',
    // Common fields
    currency: 'USD',
    country: 'US',
    // Crypto fields
    network: '',
    address: '',
    publicKey: '',
    assetType: 'native' as 'native' | 'credit_alphanum4' | 'credit_alphanum12',
    isDefault: false
  });

  useEffect(() => {
    loadPaymentMethods();
    checkWalletActivationStatus();
  }, []);

<<<<<<< HEAD
  const checkWalletActivationStatus = async () => {
    try {
      const status = await checkWalletStatus();
      setWalletStatus(status);
    } catch (error) {
      console.error('Error checking wallet status:', error);
      setWalletStatus({ isActivated: false, status: 'error' });
    }
=======
  // Check if user is from Kenya to show M-Pesa options
  const isKenyanUser = () => {
    const userCountry = session?.user?.address?.country;
    const isKenya = userCountry === 'KE' || newPaymentMethod.currency === 'KES';
    
    // Debug logging
    console.log('isKenyanUser check:', {
      userCountry,
      currency: newPaymentMethod.currency,
      isKenya,
      session: !!session
    });
    
    return isKenya;
>>>>>>> dd0504fb
  };

  const loadPaymentMethods = async () => {
    try {
      const response = await fetch('/api/payment-methods');
      const data = await response.json();
      
      if (data.success) {
        setPaymentMethods(data.paymentMethods);
      }
    } catch (error) {
      console.error('Error loading payment methods:', error);
    } finally {
      setLoading(false);
    }
  };

  const handleDelete = async (methodId: string) => {
    if (!confirm('Are you sure you want to delete this payment method?')) return;
    
    try {
      const response = await fetch(`/api/payment-methods/${methodId}`, {
        method: 'DELETE'
      });
      
      const data = await response.json();
      
      if (data.success) {
        await loadPaymentMethods();
      } else {
        alert(data.error || 'Failed to delete payment method');
      }
    } catch (error) {
      console.error('Error deleting payment method:', error);
      alert('Failed to delete payment method');
    }
  };

  const toggleSensitiveData = (methodId: string) => {
    setShowSensitiveData(prev => ({
      ...prev,
      [methodId]: !prev[methodId]
    }));
  };

  const handleBankSelect = (bank: Bank) => {
    setNewPaymentMethod(prev => ({
      ...prev,
      bankName: bank.name,
      swiftCode: bank.swift_code,
      bankCode: bank.bank_code || '',
      branchCode: bank.bank_code || ''
    }));
  };

  if (loading) {
    return (
      <div className="space-y-6">
        <div className="flex items-center justify-between">
          <div>
            <h1 className="text-2xl md:text-3xl font-bold text-white mb-2">Payment Methods</h1>
            <p className="text-blue-200">Manage your payment methods for invoices</p>
          </div>
        </div>
        <div className="animate-pulse space-y-4">
          {[...Array(3)].map((_, i) => (
            <div key={i} className="bg-white/10 backdrop-blur-sm rounded-xl p-6">
              <div className="h-4 bg-white/20 rounded mb-4"></div>
              <div className="h-8 bg-white/20 rounded"></div>
            </div>
          ))}
        </div>
      </div>
    );
  }

  return (
    <div className="space-y-6">
      {/* Header */}
      <div className="flex items-center justify-between">
        <div>
          <h1 className="text-2xl md:text-3xl font-bold text-white mb-2">Payment Methods</h1>
          <p className="text-blue-200">Manage your payment methods for invoices</p>
        </div>
        <motion.button
          onClick={() => setShowAddModal(true)}
          whileHover={{ scale: 1.05 }}
          whileTap={{ scale: 0.95 }}
          className="flex items-center space-x-2 bg-blue-600 text-white px-4 py-2 rounded-lg hover:bg-blue-700 transition-colors"
        >
          <Plus className="h-5 w-5" />
          <span>Add Payment Method</span>
        </motion.button>
      </div>

      {/* Wallet Activation Notice */}
      {walletStatus && !walletStatus.isActivated && (
        <div className="bg-yellow-500/10 backdrop-blur-sm rounded-xl p-6 border border-yellow-500/20">
          <div className="flex items-center space-x-3">
            <AlertCircle className="h-6 w-6 text-yellow-400" />
            <div>
              <h3 className="text-lg font-semibold text-white mb-1">Wallet Not Activated</h3>
              <p className="text-blue-200 mb-4">Activate your Stellar wallet to use crypto payment methods</p>
              <Link
                href="/dashboard/settings/wallet"
                className="inline-flex items-center space-x-2 bg-yellow-600 text-white px-4 py-2 rounded-lg hover:bg-yellow-700 transition-colors"
              >
                <Wallet className="h-4 w-4" />
                <span>Activate Wallet</span>
              </Link>
            </div>
          </div>
        </div>
      )}

      {/* Payment Methods List */}
      <div className="space-y-4">
        {paymentMethods.length === 0 ? (
          <div className="bg-white/10 backdrop-blur-sm rounded-xl p-8 text-center">
            <CreditCard className="h-16 w-16 text-blue-400 mx-auto mb-4" />
            <h3 className="text-lg font-semibold text-white mb-2">No payment methods yet</h3>
            <p className="text-blue-200 mb-6">Add your first payment method to start creating invoices</p>
            <button 
              onClick={() => setShowAddModal(true)}
              className="bg-blue-600 text-white px-6 py-3 rounded-lg hover:bg-blue-700 transition-colors"
            >
              Add Payment Method
            </button>
          </div>
        ) : (
          paymentMethods.map((method) => (
            <motion.div
              key={method._id}
              initial={{ opacity: 0, y: 20 }}
              animate={{ opacity: 1, y: 0 }}
              className="bg-white/10 backdrop-blur-sm rounded-xl p-6 border border-white/10"
            >
              <div className="flex items-start justify-between">
                <div className="flex items-center space-x-4">
                  <div className={`p-3 rounded-lg ${
<<<<<<< HEAD
                    method.type === 'fiat' ? 'bg-green-500/20' : method.type === 'crypto' ? 'bg-purple-500/20' : 'bg-blue-500/20'
                  }`}>
                    {method.type === 'fiat' ? (
                      <CreditCard className="h-6 w-6 text-green-400" />
                    ) : method.type === 'crypto' ? (
                      <Wallet className="h-6 w-6 text-purple-400" />
                    ) : (
                      <Wallet className="h-6 w-6 text-blue-400" />
=======
                    method.type === 'fiat' ? 
                      method.fiatDetails?.subtype === 'mpesa_paybill' || method.fiatDetails?.subtype === 'mpesa_till' ? 'bg-orange-500/20' : 'bg-green-500/20'
                    : method.type === 'crypto' ? 'bg-purple-500/20' : 'bg-green-500/20'
                  }`}>
                    {method.type === 'fiat' ? (
                      method.fiatDetails?.subtype === 'mpesa_paybill' || method.fiatDetails?.subtype === 'mpesa_till' ? (
                        <Smartphone className="h-6 w-6 text-orange-400" />
                      ) : (
                        <CreditCard className="h-6 w-6 text-green-400" />
                      )
                    ) : method.type === 'crypto' ? (
                      <Wallet className="h-6 w-6 text-purple-400" />
                    ) : (
                      <CreditCard className="h-6 w-6 text-green-400" />
>>>>>>> dd0504fb
                    )}
                  </div>
                  <div>
                    <div className="flex items-center space-x-2">
                      <h3 className="text-lg font-semibold text-white">{method.name}</h3>
                      {method.isDefault && (
                        <Star className="h-4 w-4 text-yellow-400 fill-current" />
                      )}
                    </div>
                    <p className="text-blue-200 text-sm">
                      {method.type === 'fiat' ? (
                        `${method.fiatDetails?.bankName} • ${method.fiatDetails?.currency}`
                      ) : method.type === 'crypto' ? (
                        `${method.cryptoDetails?.network} • ${method.cryptoDetails?.currency}`
                      ) : (
                        `Stellar • ${method.stellarDetails?.currency}`
                      )}
                    </p>
                  </div>
                </div>
                
                <div className="flex items-center space-x-2">
                  <button
                    onClick={() => toggleSensitiveData(method._id || '')}
                    className="p-2 text-blue-400 hover:text-blue-300 transition-colors"
                    title="Toggle sensitive data"
                  >
                    {showSensitiveData[method._id || ''] ? (
                      <EyeOff className="h-4 w-4" />
                    ) : (
                      <Eye className="h-4 w-4" />
                    )}
                  </button>
                  <button
                    className="p-2 text-blue-400 hover:text-blue-300 transition-colors"
                    title="Edit payment method"
                  >
                    <Edit3 className="h-4 w-4" />
                  </button>
                  <button
                    onClick={() => handleDelete(method._id || '')}
                    className="p-2 text-red-400 hover:text-red-300 transition-colors"
                    title="Delete payment method"
                  >
                    <Trash2 className="h-4 w-4" />
                  </button>
                </div>
              </div>

              {/* Sensitive Data Display */}
              {showSensitiveData[method._id || ''] && (
                <div className="mt-4 p-4 bg-white/5 rounded-lg">
                  <h4 className="text-sm font-medium text-white mb-2">Payment Details</h4>
                  {method.type === 'fiat' && method.fiatDetails ? (
                    <div className="text-sm space-y-1">
                      {method.fiatDetails.subtype === 'bank' && (
                        <>
                          <div>
                            <span className="text-blue-200">Account Name:</span>
                            <span className="text-white ml-2">{method.fiatDetails.accountName}</span>
                          </div>
                          <div>
                            <span className="text-blue-200">Account Number:</span>
                            <span className="text-white ml-2 font-mono">{method.fiatDetails.accountNumber}</span>
                          </div>
                          <div>
                            <span className="text-blue-200">SWIFT Code:</span>
                            <span className="text-white ml-2 font-mono">{method.fiatDetails.swiftCode}</span>
                          </div>
                          <div>
                            <span className="text-blue-200">Bank Code:</span>
                            <span className="text-white ml-2">{method.fiatDetails.bankCode}</span>
                          </div>
                        </>
                      )}
                      {method.fiatDetails.subtype === 'mpesa_paybill' && (
                        <>
                          <div>
                            <span className="text-blue-200">Paybill:</span>
                            <span className="text-white ml-2 font-mono">{method.fiatDetails.paybillNumber}</span>
                          </div>
                          <div>
                            <span className="text-blue-200">Account:</span>
                            <span className="text-white ml-2">{method.fiatDetails.mpesaAccountNumber}</span>
                          </div>
                        </>
                      )}
                      {method.fiatDetails.subtype === 'mpesa_till' && (
                        <div>
                          <span className="text-blue-200">Till Number:</span>
                          <span className="text-white ml-2 font-mono">{method.fiatDetails.tillNumber}</span>
                        </div>
                      )}
                    </div>
                  ) : method.type === 'crypto' && method.cryptoDetails ? (
                    <div className="text-sm">
                      <span className="text-blue-200">Address:</span>
                      <span className="text-white ml-2 font-mono break-all">{method.cryptoDetails.address}</span>
                    </div>
                  ) : method.type === 'stellar' && method.stellarDetails ? (
                    <div className="text-sm">
                      <span className="text-blue-200">Public Key:</span>
                      <span className="text-white ml-2 font-mono break-all">{method.stellarDetails.publicKey}</span>
                    </div>
                  ) : null}
                </div>
              )}
            </motion.div>
          ))
        )}
      </div>

      {/* Floating Dashboard Button */}
      <Link
        href="/dashboard"
        className="fixed bottom-6 right-6 z-50 flex items-center justify-center w-14 h-14 bg-blue-600 text-white rounded-full shadow-lg hover:bg-blue-700 transition-all duration-300 hover:scale-110"
      >
        <LayoutDashboard className="h-6 w-6" />
      </Link>

      {/* Add Payment Method Modal */}
      {showAddModal && (
        <div className="fixed inset-0 bg-black/50 flex items-center justify-center z-50">
          <div className="bg-white rounded-xl p-6 w-full max-w-2xl max-h-[90vh] overflow-y-auto">
            <div className="flex items-center justify-between mb-6">
              <h2 className="text-xl font-semibold text-gray-900">Add Payment Method</h2>
              <button
                onClick={() => setShowAddModal(false)}
                className="text-gray-400 hover:text-gray-600"
              >
                ✕
              </button>
            </div>

            <form onSubmit={async (e) => {
              e.preventDefault();
              
              // Check wallet activation for crypto/Stellar payment methods
              if ((newPaymentMethod.type === 'crypto' || newPaymentMethod.type === 'stellar') && 
                  walletStatus && !walletStatus.isActivated) {
                alert('Please activate your wallet first before adding crypto payment methods');
                return;
              }
              
              try {
                const response = await fetch('/api/payment-methods', {
                  method: 'POST',
                  headers: { 'Content-Type': 'application/json' },
                  body: JSON.stringify({
                    name: newPaymentMethod.name,
                    type: newPaymentMethod.type,
                    isDefault: newPaymentMethod.isDefault,
                                                             fiatDetails: newPaymentMethod.type === 'fiat' ? {
                      subtype: newPaymentMethod.subtype,
                      // Bank details
                      bankName: newPaymentMethod.bankName,
                      swiftCode: newPaymentMethod.swiftCode,
                      bankCode: newPaymentMethod.bankCode,
                      branchCode: newPaymentMethod.branchCode,
                      accountName: newPaymentMethod.accountName,
                      accountNumber: newPaymentMethod.accountNumber,
                      branchAddress: newPaymentMethod.branchAddress,
                      accountType: newPaymentMethod.accountType,
                      // M-Pesa details
                      paybillNumber: newPaymentMethod.paybillNumber,
                      mpesaAccountNumber: newPaymentMethod.mpesaAccountNumber,
                      tillNumber: newPaymentMethod.tillNumber,
                      businessName: newPaymentMethod.businessName,
                      // Common fields
                      currency: newPaymentMethod.currency,
                      country: newPaymentMethod.country
                     } : undefined,
                    cryptoDetails: newPaymentMethod.type === 'crypto' ? {
                      address: newPaymentMethod.address,
                      network: newPaymentMethod.network,
                      currency: newPaymentMethod.currency
                    } : undefined,
                    stellarDetails: newPaymentMethod.type === 'stellar' ? {
                      publicKey: newPaymentMethod.publicKey,
                      currency: newPaymentMethod.currency,
                      assetType: newPaymentMethod.assetType
                    } : undefined
                  })
                });

                if (response.ok) {
                  setShowAddModal(false);
                  setNewPaymentMethod({
                    name: '',
                    type: 'fiat',
                    subtype: 'bank',
                    bankName: '',
                    swiftCode: '',
                    bankCode: '',
                    branchCode: '',
                    accountName: '',
                    accountNumber: '',
                    branchAddress: '',
                    accountType: 'checking',
                    paybillNumber: '',
                    mpesaAccountNumber: '',
                    tillNumber: '',
                    businessName: '',
                    currency: 'USD',
                    country: 'US',
                    network: '',
                    address: '',
                    publicKey: '',
                    assetType: 'native',
                    isDefault: false
                  });
                  loadPaymentMethods();
                }
              } catch (error) {
                console.error('Error adding payment method:', error);
              }
            }}>
              <div className="space-y-4">
                <div>
                  <label className="block text-sm font-medium text-gray-700 mb-1">Payment Method Name</label>
                  <input
                    type="text"
                    value={newPaymentMethod.name}
                    onChange={(e) => setNewPaymentMethod(prev => ({ ...prev, name: e.target.value }))}
                    className="w-full px-3 py-2 border border-gray-300 rounded-md focus:outline-none focus:ring-2 focus:ring-blue-500 text-black placeholder-gray-600 bg-white font-medium"
                    placeholder="e.g., Main Bank Account"
                    required
                  />
                </div>

                <div>
                  <label className="block text-sm font-medium text-gray-700 mb-1">Type</label>
                  <div className="space-y-2">
                    <label className="flex items-center">
                      <input
                        type="radio"
                        value="fiat"
                        checked={newPaymentMethod.type === 'fiat'}
                        onChange={(e) => setNewPaymentMethod(prev => ({ ...prev, type: e.target.value as 'fiat' | 'crypto' | 'stellar' }))}
                        className="mr-2"
                      />
                      Fiat Payment
                    </label>
                    <label className="flex items-center">
                      <input
                        type="radio"
                        value="crypto"
                        checked={newPaymentMethod.type === 'crypto'}
                        onChange={(e) => setNewPaymentMethod(prev => ({ ...prev, type: e.target.value as 'fiat' | 'crypto' | 'stellar' }))}
                        className="mr-2"
                      />
                      Cryptocurrency
                    </label>
                    <label className="flex items-center">
                      <input
                        type="radio"
                        value="stellar"
                        checked={newPaymentMethod.type === 'stellar'}
                        onChange={(e) => setNewPaymentMethod(prev => ({ ...prev, type: e.target.value as 'fiat' | 'crypto' | 'stellar' }))}
                        className="mr-2"
                      />
                      Stellar Wallet
                    </label>
                  </div>
                </div>

                {newPaymentMethod.type === 'fiat' ? (
                  <div className="space-y-4 max-h-48 overflow-y-auto pr-2">
                    <div>
                      <label className="block text-sm font-medium text-gray-700 mb-1">Payment Subtype</label>
                      <div className="space-y-2">
                        <label className="flex items-center">
                          <input
                            type="radio"
                            value="bank"
                            checked={newPaymentMethod.subtype === 'bank'}
                            onChange={(e) => setNewPaymentMethod(prev => ({ ...prev, subtype: e.target.value as 'bank' | 'mpesa_paybill' | 'mpesa_till' }))}
                            className="mr-2"
                          />
                          Bank Transfer
                        </label>
                        {(isKenyanUser() || true) && (
                          <>
                            <label className="flex items-center">
                              <input
                                type="radio"
                                value="mpesa_paybill"
                                checked={newPaymentMethod.subtype === 'mpesa_paybill'}
                                onChange={(e) => setNewPaymentMethod(prev => ({ 
                                  ...prev, 
                                  subtype: e.target.value as 'bank' | 'mpesa_paybill' | 'mpesa_till',
                                  currency: 'KES',
                                  country: 'KE'
                                }))}
                                className="mr-2"
                              />
                              <Smartphone className="h-4 w-4 mr-2" />
                              M-Pesa Paybill
                            </label>
                            <label className="flex items-center">
                              <input
                                type="radio"
                                value="mpesa_till"
                                checked={newPaymentMethod.subtype === 'mpesa_till'}
                                onChange={(e) => setNewPaymentMethod(prev => ({ 
                                  ...prev, 
                                  subtype: e.target.value as 'bank' | 'mpesa_paybill' | 'mpesa_till',
                                  currency: 'KES',
                                  country: 'KE'
                                }))}
                                className="mr-2"
                              />
                              <Smartphone className="h-4 w-4 mr-2" />
                              M-Pesa Till Number
                            </label>
                          </>
                        )}
                      </div>
                    </div>
                    {newPaymentMethod.subtype === 'bank' && (
                      <>
                        <div>
                          <label className="block text-sm font-medium text-gray-700 mb-1">Bank Name</label>
                          <BankSelector
                            countryCode="KE"
                            value={newPaymentMethod.bankName}
                            onBankSelectAction={handleBankSelect}
                            onInputChangeAction={(value) => setNewPaymentMethod(prev => ({ ...prev, bankName: value }))}
                            placeholder="Search for a bank..."
                          />
                        </div>
                        <div>
                          <label className="block text-sm font-medium text-gray-700 mb-1">SWIFT Code</label>
                          <input
                            type="text"
                            value={newPaymentMethod.swiftCode}
                            onChange={(e) => setNewPaymentMethod(prev => ({ ...prev, swiftCode: e.target.value }))}
                            className="w-full px-3 py-2 border border-gray-300 rounded-md focus:outline-none focus:ring-2 focus:ring-blue-500 text-black placeholder-gray-600 bg-white font-medium"
                            placeholder="SWIFT/BIC code"
                            required
                          />
                        </div>
                        <div>
                          <label className="block text-sm font-medium text-gray-700 mb-1">Bank Code</label>
                          <input
                            type="text"
                            value={newPaymentMethod.bankCode}
                            onChange={(e) => setNewPaymentMethod(prev => ({ ...prev, bankCode: e.target.value }))}
                            className="w-full px-3 py-2 border border-gray-300 rounded-md focus:outline-none focus:ring-2 focus:ring-blue-500 text-black placeholder-gray-600 bg-white font-medium"
                            placeholder="Bank code"
                            required
                          />
                        </div>
                        <div>
                          <label className="block text-sm font-medium text-gray-700 mb-1">Branch Code</label>
                          <input
                            type="text"
                            value={newPaymentMethod.branchCode}
                            onChange={(e) => setNewPaymentMethod(prev => ({ ...prev, branchCode: e.target.value }))}
                            className="w-full px-3 py-2 border border-gray-300 rounded-md focus:outline-none focus:ring-2 focus:ring-blue-500 text-black placeholder-gray-600 bg-white font-medium"
                            placeholder="Branch code"
                            required
                          />
                        </div>
                        <div>
                          <label className="block text-sm font-medium text-gray-700 mb-1">Account Name</label>
                          <input
                            type="text"
                            value={newPaymentMethod.accountName}
                            onChange={(e) => setNewPaymentMethod(prev => ({ ...prev, accountName: e.target.value }))}
                            className="w-full px-3 py-2 border border-gray-300 rounded-md focus:outline-none focus:ring-2 focus:ring-blue-500 text-black placeholder-gray-600 bg-white font-medium"
                            placeholder="Account holder name"
                            required
                          />
                        </div>
                        <div>
                          <label className="block text-sm font-medium text-gray-700 mb-1">Account Number</label>
                          <input
                            type="text"
                            value={newPaymentMethod.accountNumber}
                            onChange={(e) => setNewPaymentMethod(prev => ({ ...prev, accountNumber: e.target.value }))}
                            className="w-full px-3 py-2 border border-gray-300 rounded-md focus:outline-none focus:ring-2 focus:ring-blue-500 text-black placeholder-gray-600 bg-white font-medium"
                            placeholder="Account number"
                            required
                          />
                        </div>
                        <div>
                          <label className="block text-sm font-medium text-gray-700 mb-1">Branch Address</label>
                          <textarea
                            value={newPaymentMethod.branchAddress}
                            onChange={(e) => setNewPaymentMethod(prev => ({ ...prev, branchAddress: e.target.value }))}
                            className="w-full px-3 py-2 border border-gray-300 rounded-md focus:outline-none focus:ring-2 focus:ring-blue-500 text-black placeholder-gray-600 bg-white font-medium"
                            placeholder="Branch address"
                            rows={3}
                            required
                          />
                        </div>
                      </>
                    )}
                    
                    {newPaymentMethod.subtype === 'mpesa_paybill' && (
                      <>
                        <div>
                          <label className="block text-sm font-medium text-gray-700 mb-1">Paybill Number</label>
                          <input
                            type="text"
                            value={newPaymentMethod.paybillNumber}
                            onChange={(e) => setNewPaymentMethod(prev => ({ ...prev, paybillNumber: e.target.value }))}
                            className="w-full px-3 py-2 border border-gray-300 rounded-md focus:outline-none focus:ring-2 focus:ring-blue-500 text-black placeholder-gray-600 bg-white font-medium"
                            placeholder="e.g., 123456"
                            required
                          />
                        </div>
                        <div>
                          <label className="block text-sm font-medium text-gray-700 mb-1">Account Number</label>
                          <input
                            type="text"
                            value={newPaymentMethod.mpesaAccountNumber}
                            onChange={(e) => setNewPaymentMethod(prev => ({ ...prev, mpesaAccountNumber: e.target.value }))}
                            className="w-full px-3 py-2 border border-gray-300 rounded-md focus:outline-none focus:ring-2 focus:ring-blue-500 text-black placeholder-gray-600 bg-white font-medium"
                            placeholder="Account number for paybill"
                            required
                          />
                        </div>
                        <div>
                          <label className="block text-sm font-medium text-gray-700 mb-1">Business Name (Optional)</label>
                          <input
                            type="text"
                            value={newPaymentMethod.businessName}
                            onChange={(e) => setNewPaymentMethod(prev => ({ ...prev, businessName: e.target.value }))}
                            className="w-full px-3 py-2 border border-gray-300 rounded-md focus:outline-none focus:ring-2 focus:ring-blue-500 text-black placeholder-gray-600 bg-white font-medium"
                            placeholder="Your business name (optional)"
                          />
                        </div>
                      </>
                    )}
                    
                    {newPaymentMethod.subtype === 'mpesa_till' && (
                      <>
                        <div>
                          <label className="block text-sm font-medium text-gray-700 mb-1">Till Number</label>
                          <input
                            type="text"
                            value={newPaymentMethod.tillNumber}
                            onChange={(e) => setNewPaymentMethod(prev => ({ ...prev, tillNumber: e.target.value }))}
                            className="w-full px-3 py-2 border border-gray-300 rounded-md focus:outline-none focus:ring-2 focus:ring-blue-500 text-black placeholder-gray-600 bg-white font-medium"
                            placeholder="e.g., 1234567"
                            required
                          />
                        </div>
                        <div>
                          <label className="block text-sm font-medium text-gray-700 mb-1">Business Name (Optional)</label>
                          <input
                            type="text"
                            value={newPaymentMethod.businessName}
                            onChange={(e) => setNewPaymentMethod(prev => ({ ...prev, businessName: e.target.value }))}
                            className="w-full px-3 py-2 border border-gray-300 rounded-md focus:outline-none focus:ring-2 focus:ring-blue-500 text-black placeholder-gray-600 bg-white font-medium"
                            placeholder="Your business name (optional)"
                          />
                        </div>
                      </>
                    )}
                    
                    <div>
                      <label className="block text-sm font-medium text-gray-700 mb-1">Currency</label>
                      <select
                        value={newPaymentMethod.subtype === 'mpesa_paybill' || newPaymentMethod.subtype === 'mpesa_till' ? 'KES' : newPaymentMethod.currency}
                        onChange={(e) => setNewPaymentMethod(prev => ({ ...prev, currency: e.target.value }))}
                        className="w-full px-3 py-2 border border-gray-300 rounded-md focus:outline-none focus:ring-2 focus:ring-blue-500 text-black bg-white font-medium"
                        disabled={newPaymentMethod.subtype === 'mpesa_paybill' || newPaymentMethod.subtype === 'mpesa_till'}
                        required
                      >
                        <option value="USD">USD</option>
                        <option value="EUR">EUR</option>
                        <option value="GBP">GBP</option>
                        <option value="KES">KES</option>
                      </select>
                    </div>
                  </div>
                ) : (
                  <div className="space-y-4">
                    {/* Wallet Status Check for Crypto */}
                    {walletStatus && !walletStatus.isActivated && (
                      <div className="bg-yellow-50 border border-yellow-200 rounded-lg p-4">
                        <div className="flex items-center space-x-2">
                          <AlertCircle className="h-5 w-5 text-yellow-600" />
                          <p className="text-yellow-800 text-sm">
                            Please activate your wallet first to add crypto payment methods
                          </p>
                        </div>
                      </div>
                    )}
                    
                    <div>
                      <label className="block text-sm font-medium text-gray-700 mb-1">Network</label>
                      <input
                        type="text"
                        value={newPaymentMethod.network}
                        onChange={(e) => setNewPaymentMethod(prev => ({ ...prev, network: e.target.value }))}
                        className="w-full px-3 py-2 border border-gray-300 rounded-md focus:outline-none focus:ring-2 focus:ring-blue-500 text-black placeholder-gray-600 bg-white font-medium"
                        placeholder="e.g., Ethereum, Bitcoin"
                        required
                        disabled={!walletStatus?.isActivated}
                      />
                    </div>
                    <div>
                      <label className="block text-sm font-medium text-gray-700 mb-1">Wallet Address</label>
                      <input
                        type="text"
                        value={newPaymentMethod.address}
                        onChange={(e) => setNewPaymentMethod(prev => ({ ...prev, address: e.target.value }))}
                        className="w-full px-3 py-2 border border-gray-300 rounded-md focus:outline-none focus:ring-2 focus:ring-blue-500 text-black placeholder-gray-600 bg-white font-medium"
                        placeholder="Wallet address"
                        required
                      />
                    </div>
                    <div>
                      <label className="block text-sm font-medium text-gray-700 mb-1">Currency</label>
                      <select
                        value={newPaymentMethod.currency}
                        onChange={(e) => setNewPaymentMethod(prev => ({ ...prev, currency: e.target.value }))}
                        className="w-full px-3 py-2 border border-gray-300 rounded-md focus:outline-none focus:ring-2 focus:ring-blue-500 text-black bg-white font-medium"
                        required
                      >
                        <option value="ETH">ETH</option>
                        <option value="BTC">BTC</option>
                        <option value="USDC">USDC</option>
                        <option value="USDT">USDT</option>
                      </select>
                    </div>
                  </div>
                )}

<<<<<<< HEAD
                {newPaymentMethod.type === 'stellar' && (
                  <div className="space-y-4">
                    {/* Wallet Status Check for Stellar */}
                    {walletStatus && !walletStatus.isActivated && (
                      <div className="bg-yellow-50 border border-yellow-200 rounded-lg p-4">
                        <div className="flex items-center space-x-2">
                          <AlertCircle className="h-5 w-5 text-yellow-600" />
                          <p className="text-yellow-800 text-sm">
                            Please activate your Stellar wallet first to add Stellar payment methods
                          </p>
                        </div>
                      </div>
                    )}
                    
                    <div>
                      <label className="block text-sm font-medium text-gray-700 mb-1">Stellar Public Key</label>
                      <input
                        type="text"
                        value={newPaymentMethod.publicKey}
                        onChange={(e) => setNewPaymentMethod(prev => ({ ...prev, publicKey: e.target.value }))}
                        className="w-full px-3 py-2 border border-gray-300 rounded-md focus:outline-none focus:ring-2 focus:ring-blue-500"
                        placeholder="G..."
                        required
                        disabled={!walletStatus?.isActivated}
                      />
                    </div>
                    <div>
                      <label className="block text-sm font-medium text-gray-700 mb-1">Asset Type</label>
                      <select
                        value={newPaymentMethod.assetType}
                        onChange={(e) => setNewPaymentMethod(prev => ({ ...prev, assetType: e.target.value as 'native' | 'credit_alphanum4' | 'credit_alphanum12' }))}
                        className="w-full px-3 py-2 border border-gray-300 rounded-md focus:outline-none focus:ring-2 focus:ring-blue-500"
                        required
                      >
                        <option value="native">Native (XLM)</option>
                        <option value="credit_alphanum4">Credit Alphanum4</option>
                        <option value="credit_alphanum12">Credit Alphanum12</option>
                      </select>
                    </div>
                    <div>
                      <label className="block text-sm font-medium text-gray-700 mb-1">Currency</label>
                      <select
                        value={newPaymentMethod.currency}
                        onChange={(e) => setNewPaymentMethod(prev => ({ ...prev, currency: e.target.value }))}
                        className="w-full px-3 py-2 border border-gray-300 rounded-md focus:outline-none focus:ring-2 focus:ring-blue-500"
                        required
                      >
                        <option value="XLM">XLM</option>
                        <option value="USDC">USDC</option>
                        <option value="USDT">USDT</option>
                      </select>
                    </div>
                  </div>
                )}
=======
>>>>>>> dd0504fb

                <div className="flex items-center">
                  <input
                    type="checkbox"
                    id="isDefault"
                    checked={newPaymentMethod.isDefault}
                    onChange={(e) => setNewPaymentMethod(prev => ({ ...prev, isDefault: e.target.checked }))}
                    className="mr-2"
                  />
                  <label htmlFor="isDefault" className="text-sm text-gray-700">Set as default payment method</label>
                </div>

                <div className="flex justify-end space-x-3 pt-4">
                  <button
                    type="button"
                    onClick={() => setShowAddModal(false)}
                    className="px-4 py-2 text-gray-600 border border-gray-300 rounded-md hover:bg-gray-50"
                  >
                    Cancel
                  </button>
                  <button
                    type="submit"
                    className="px-4 py-2 bg-blue-600 text-white rounded-md hover:bg-blue-700"
                  >
                    Add Payment Method
                  </button>
                </div>
              </div>
            </form>
          </div>
        </div>
      )}
    </div>
  );
} <|MERGE_RESOLUTION|>--- conflicted
+++ resolved
@@ -13,11 +13,8 @@
   Eye,
   EyeOff,
   LayoutDashboard,
-<<<<<<< HEAD
-  AlertCircle
-=======
+  AlertCircle,
   Smartphone
->>>>>>> dd0504fb
 } from 'lucide-react';
 import Link from 'next/link';
 import BankSelector from '@/components/BankSelector';
@@ -72,13 +69,8 @@
   const [walletStatus, setWalletStatus] = useState<{ isActivated: boolean; status: string } | null>(null);
   const [newPaymentMethod, setNewPaymentMethod] = useState({
     name: '',
-<<<<<<< HEAD
     type: 'fiat' as 'fiat' | 'crypto' | 'stellar',
-=======
-    type: 'fiat' as 'fiat' | 'crypto',
     subtype: 'bank' as 'bank' | 'mpesa_paybill' | 'mpesa_till',
-    // Bank fields
->>>>>>> dd0504fb
     bankName: '',
     swiftCode: '',
     bankCode: '',
@@ -108,31 +100,19 @@
     checkWalletActivationStatus();
   }, []);
 
-<<<<<<< HEAD
   const checkWalletActivationStatus = async () => {
     try {
       const status = await checkWalletStatus();
       setWalletStatus(status);
     } catch (error) {
       console.error('Error checking wallet status:', error);
-      setWalletStatus({ isActivated: false, status: 'error' });
     }
-=======
-  // Check if user is from Kenya to show M-Pesa options
+  };
+
   const isKenyanUser = () => {
-    const userCountry = session?.user?.address?.country;
-    const isKenya = userCountry === 'KE' || newPaymentMethod.currency === 'KES';
-    
-    // Debug logging
-    console.log('isKenyanUser check:', {
-      userCountry,
-      currency: newPaymentMethod.currency,
-      isKenya,
-      session: !!session
-    });
-    
-    return isKenya;
->>>>>>> dd0504fb
+    // Check if user is from Kenya based on session or other criteria
+    // For now, return true to show M-Pesa options
+    return true;
   };
 
   const loadPaymentMethods = async () => {
@@ -273,8 +253,8 @@
               <div className="flex items-start justify-between">
                 <div className="flex items-center space-x-4">
                   <div className={`p-3 rounded-lg ${
-<<<<<<< HEAD
-                    method.type === 'fiat' ? 'bg-green-500/20' : method.type === 'crypto' ? 'bg-purple-500/20' : 'bg-blue-500/20'
+                    method.type === 'fiat' ? 'bg-green-500/20' : 
+                    method.type === 'crypto' ? 'bg-purple-500/20' : 'bg-blue-500/20'
                   }`}>
                     {method.type === 'fiat' ? (
                       <CreditCard className="h-6 w-6 text-green-400" />
@@ -282,22 +262,6 @@
                       <Wallet className="h-6 w-6 text-purple-400" />
                     ) : (
                       <Wallet className="h-6 w-6 text-blue-400" />
-=======
-                    method.type === 'fiat' ? 
-                      method.fiatDetails?.subtype === 'mpesa_paybill' || method.fiatDetails?.subtype === 'mpesa_till' ? 'bg-orange-500/20' : 'bg-green-500/20'
-                    : method.type === 'crypto' ? 'bg-purple-500/20' : 'bg-green-500/20'
-                  }`}>
-                    {method.type === 'fiat' ? (
-                      method.fiatDetails?.subtype === 'mpesa_paybill' || method.fiatDetails?.subtype === 'mpesa_till' ? (
-                        <Smartphone className="h-6 w-6 text-orange-400" />
-                      ) : (
-                        <CreditCard className="h-6 w-6 text-green-400" />
-                      )
-                    ) : method.type === 'crypto' ? (
-                      <Wallet className="h-6 w-6 text-purple-400" />
-                    ) : (
-                      <CreditCard className="h-6 w-6 text-green-400" />
->>>>>>> dd0504fb
                     )}
                   </div>
                   <div>
@@ -450,7 +414,7 @@
                     name: newPaymentMethod.name,
                     type: newPaymentMethod.type,
                     isDefault: newPaymentMethod.isDefault,
-                                                             fiatDetails: newPaymentMethod.type === 'fiat' ? {
+                    fiatDetails: newPaymentMethod.type === 'fiat' ? {
                       subtype: newPaymentMethod.subtype,
                       // Bank details
                       bankName: newPaymentMethod.bankName,
@@ -831,64 +795,6 @@
                   </div>
                 )}
 
-<<<<<<< HEAD
-                {newPaymentMethod.type === 'stellar' && (
-                  <div className="space-y-4">
-                    {/* Wallet Status Check for Stellar */}
-                    {walletStatus && !walletStatus.isActivated && (
-                      <div className="bg-yellow-50 border border-yellow-200 rounded-lg p-4">
-                        <div className="flex items-center space-x-2">
-                          <AlertCircle className="h-5 w-5 text-yellow-600" />
-                          <p className="text-yellow-800 text-sm">
-                            Please activate your Stellar wallet first to add Stellar payment methods
-                          </p>
-                        </div>
-                      </div>
-                    )}
-                    
-                    <div>
-                      <label className="block text-sm font-medium text-gray-700 mb-1">Stellar Public Key</label>
-                      <input
-                        type="text"
-                        value={newPaymentMethod.publicKey}
-                        onChange={(e) => setNewPaymentMethod(prev => ({ ...prev, publicKey: e.target.value }))}
-                        className="w-full px-3 py-2 border border-gray-300 rounded-md focus:outline-none focus:ring-2 focus:ring-blue-500"
-                        placeholder="G..."
-                        required
-                        disabled={!walletStatus?.isActivated}
-                      />
-                    </div>
-                    <div>
-                      <label className="block text-sm font-medium text-gray-700 mb-1">Asset Type</label>
-                      <select
-                        value={newPaymentMethod.assetType}
-                        onChange={(e) => setNewPaymentMethod(prev => ({ ...prev, assetType: e.target.value as 'native' | 'credit_alphanum4' | 'credit_alphanum12' }))}
-                        className="w-full px-3 py-2 border border-gray-300 rounded-md focus:outline-none focus:ring-2 focus:ring-blue-500"
-                        required
-                      >
-                        <option value="native">Native (XLM)</option>
-                        <option value="credit_alphanum4">Credit Alphanum4</option>
-                        <option value="credit_alphanum12">Credit Alphanum12</option>
-                      </select>
-                    </div>
-                    <div>
-                      <label className="block text-sm font-medium text-gray-700 mb-1">Currency</label>
-                      <select
-                        value={newPaymentMethod.currency}
-                        onChange={(e) => setNewPaymentMethod(prev => ({ ...prev, currency: e.target.value }))}
-                        className="w-full px-3 py-2 border border-gray-300 rounded-md focus:outline-none focus:ring-2 focus:ring-blue-500"
-                        required
-                      >
-                        <option value="XLM">XLM</option>
-                        <option value="USDC">USDC</option>
-                        <option value="USDT">USDT</option>
-                      </select>
-                    </div>
-                  </div>
-                )}
-=======
->>>>>>> dd0504fb
-
                 <div className="flex items-center">
                   <input
                     type="checkbox"
